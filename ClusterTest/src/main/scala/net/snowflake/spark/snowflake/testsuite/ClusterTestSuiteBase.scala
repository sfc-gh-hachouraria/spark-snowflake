--- conflicted
+++ resolved
@@ -17,11 +17,7 @@
 package net.snowflake.spark.snowflake.testsuite
 
 import net.snowflake.spark.snowflake.ClusterTest.log
-<<<<<<< HEAD
-import net.snowflake.spark.snowflake.{BaseTestResultBuilder, TaskContext, TestUtils}
-=======
 import net.snowflake.spark.snowflake.{BaseTestResultBuilder, TestStatus, TestUtils}
->>>>>>> 99855e7f
 import org.apache.spark.sql.{DataFrame, SaveMode, SparkSession}
 
 import scala.util.Random
@@ -45,15 +41,6 @@
 
   // Utility function to read one table and write to another.
   protected def readWriteSnowflakeTable(
-<<<<<<< HEAD
-      taskContext: TaskContext,
-      sparkSession: SparkSession,
-      sfOptionsNoTable: Map[String, String],
-      sourceSchema: String,
-      sourceTableName: String,
-      targetSchema: String,
-      targetTableName: String): Unit = {
-=======
                                          taskContext: TestStatus,
                                          sparkSession: SparkSession,
                                          sfOptionsNoTable: Map[String, String],
@@ -61,7 +48,6 @@
                                          sourceTableName: String,
                                          targetSchema: String,
                                          targetTableName: String): Unit = {
->>>>>>> 99855e7f
     readWriteSnowflakeTableWithDatabase(
       taskContext,
       sparkSession,
@@ -75,17 +61,6 @@
   }
 
   protected def readWriteSnowflakeTableWithDatabase(
-<<<<<<< HEAD
-      taskContext: TaskContext,
-      sparkSession: SparkSession,
-      sfOptions: Map[String, String],
-      sourceDatabase: String,
-      sourceSchema: String,
-      sourceTableName: String,
-      targetDatabase: String,
-      targetSchema: String,
-      targetTableName: String): Unit = {
-=======
                                                      taskContext: TestStatus,
                                                      sparkSession: SparkSession,
                                                      sfOptions: Map[String, String],
@@ -95,7 +70,6 @@
                                                      targetDatabase: String,
                                                      targetSchema: String,
                                                      targetTableName: String): Unit = {
->>>>>>> 99855e7f
 
     val options = sfOptions.filterKeys(param =>
       !Set("sfdatabase", "sfschema", "dbtable").contains(param.toLowerCase))
