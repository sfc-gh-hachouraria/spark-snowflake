--- conflicted
+++ resolved
@@ -30,13 +30,8 @@
 
 Once these requirements are met, run e.g.
     
-<<<<<<< HEAD
-    export IT_SNOWFLAKE_CONF_CONTENT=`cat $PWD/snowflake.conf | base64 -w 0` 
+    export IT_SNOWFLAKE_CONF=$PWD/snowflake.conf 
     build/sbt -Dspark.version=2.0.0 it:test
-=======
-    export IT_SNOWFLAKE_CONF=$PWD/snowflake.conf 
-    build/sbt -Dspark.version=1.6.2 it:test
->>>>>>> 453f6acc
   
 ### Running code coverage tests
 
