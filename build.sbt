/*
 * Copyright 2015-2019 Snowflake Computing
 *
 * Licensed under the Apache License, Version 2.0 (the "License");
 * you may not use this file except in compliance with the License.
 * You may obtain a copy of the License at
 *
 *     http://www.apache.org/licenses/LICENSE-2.0
 *
 * Unless required by applicable law or agreed to in writing, software
 * distributed under the License is distributed on an "AS IS" BASIS,
 * WITHOUT WARRANTIES OR CONDITIONS OF ANY KIND, either express or implied.
 * See the License for the specific language governing permissions and
 * limitations under the License.
 */

import scala.util.Properties

val sparkVersion = "3.0.0"
val testSparkVersion = sys.props.get("spark.testVersion").getOrElse(sparkVersion)

/*
 * Don't change the variable name "sparkConnectorVersion" because
 * jenkins job "BumpUpSparkConnectorVersion" depends on it.
 * If it has to be changed, please also change the script:
 * Tests/jenkins/BumpUpSparkConnectorVersion/run.sh
 * in snowflake repository.
 */
val sparkConnectorVersion = "2.8.2"

lazy val ItTest = config("it") extend Test

// Test to use self-download or self-build JDBC driver
// unmanagedJars in Compile += file(s"lib/snowflake-jdbc-3.12.12.jar")

lazy val root = project.withId("spark-snowflake").in(file("."))
  .configs(ItTest)
  .settings(inConfig(ItTest)(Defaults.testSettings))
  .settings(Defaults.coreDefaultSettings)
  .settings(Defaults.itSettings)
  .settings(
    name := "spark-snowflake",
    organization := "net.snowflake",
    version := s"${sparkConnectorVersion}-spark_3.0",
    scalaVersion := sys.props.getOrElse("SPARK_SCALA_VERSION", default = "2.12.11"),
    // Spark 3.0 only supports scala 2.12
    crossScalaVersions := Seq("2.12.11"),
    javacOptions ++= Seq("-source", "1.8", "-target", "1.8"),
    licenses += "Apache-2.0" -> url("http://opensource.org/licenses/Apache-2.0"),
    credentials += Credentials(Path.userHome / ".ivy2" / ".credentials"),
    resolvers +=
      "Sonatype OSS Snapshots" at "https://oss.sonatype.org/content/repositories/snapshots",
    libraryDependencies ++= Seq(
      "net.snowflake" % "snowflake-ingest-sdk" % "0.9.9",
      "net.snowflake" % "snowflake-jdbc" % "3.12.12",
      "com.google.guava" % "guava" % "14.0.1" % Test,
      "org.scalatest" %% "scalatest" % "3.0.5" % Test,
      "org.mockito" % "mockito-core" % "1.10.19" % Test,
      "org.apache.commons" % "commons-lang3" % "3.5" % "provided",
      // Below is for Spark Streaming from Kafka test only
      // "org.apache.spark" %% "spark-sql-kafka-0-10" % "2.4.0",
      "org.apache.spark" %% "spark-core" % testSparkVersion % "provided, test",
      "org.apache.spark" %% "spark-sql" % testSparkVersion % "provided, test",
<<<<<<< HEAD
      "org.apache.spark" %% "spark-core" % testSparkVersion % "provided, test" classifier "tests",
      "org.apache.spark" %% "spark-sql" % testSparkVersion % "provided, test" classifier "tests",
=======
      "org.apache.spark" %% "spark-catalyst" % testSparkVersion % "provided, test",
      "org.apache.spark" %% "spark-core" % testSparkVersion % "provided, test" classifier "tests",
      "org.apache.spark" %% "spark-sql" % testSparkVersion % "provided, test" classifier "tests",
      "org.apache.spark" %% "spark-catalyst" % testSparkVersion % "provided, test" classifier "tests"
>>>>>>> fd077ff1
      // "org.apache.spark" %% "spark-hive" % testSparkVersion % "provided, test"
    ),

    Test / testOptions += Tests.Argument("-oF"),
    Test / fork := true,
    Test / javaOptions ++= Seq("-Xms1024M", "-Xmx4096M"),

    // Release settings
    usePgpKeyHex(Properties.envOrElse("GPG_SIGNATURE", "12345")),
    Global / pgpPassphrase := Properties.envOrNone("GPG_KEY_PASSPHRASE").map(_.toCharArray),

    publishMavenStyle := true,
    releaseCrossBuild := true,
    licenses += ("Apache-2.0", url("http://www.apache.org/licenses/LICENSE-2.0")),
    releasePublishArtifactsAction := PgpKeys.publishSigned.value,

    pomExtra :=
      <url>https://github.com/snowflakedb/spark-snowflake</url>
        <scm>
          <url>git@github.com:snowflakedb/spark-snowflake.git</url>
          <connection>scm:git:git@github.com:snowflakedb/spark-snowflake.git</connection>
        </scm>
        <developers>
          <developer>
            <id>MarcinZukowski</id>
            <name>Marcin Zukowski</name>
            <url>https://github.com/MarcinZukowski</url>
          </developer>
          <developer>
            <id>etduwx</id>
            <name>Edward Ma</name>
            <url>https://github.com/etduwx</url>
          </developer>
          <developer>
            <id>binglihub</id>
            <name>Bing Li</name>
            <url>https://github.com/binglihub</url>
          </developer>
          <developer>
            <id>Mingli-Rui</id>
            <name>Mingli Rui</name>
            <url>https://github.com/Mingli-Rui</url>
          </developer>
        </developers>,

    ThisBuild / bintrayReleaseOnPublish := true,
    bintrayOrganization := Some("snowflakedb"),
    bintrayCredentialsFile := {
      val user = Properties.envOrNone("JENKINS_BINTRAY_USER")
      if (user.isDefined) {
        val workspace = Properties.envOrElse("WORKSPACE", ".")
        new File(s"$workspace/.bintray")
      } else bintrayCredentialsFile.value
    }
  )
<|MERGE_RESOLUTION|>--- conflicted
+++ resolved
@@ -61,15 +61,10 @@
       // "org.apache.spark" %% "spark-sql-kafka-0-10" % "2.4.0",
       "org.apache.spark" %% "spark-core" % testSparkVersion % "provided, test",
       "org.apache.spark" %% "spark-sql" % testSparkVersion % "provided, test",
-<<<<<<< HEAD
-      "org.apache.spark" %% "spark-core" % testSparkVersion % "provided, test" classifier "tests",
-      "org.apache.spark" %% "spark-sql" % testSparkVersion % "provided, test" classifier "tests",
-=======
       "org.apache.spark" %% "spark-catalyst" % testSparkVersion % "provided, test",
       "org.apache.spark" %% "spark-core" % testSparkVersion % "provided, test" classifier "tests",
       "org.apache.spark" %% "spark-sql" % testSparkVersion % "provided, test" classifier "tests",
       "org.apache.spark" %% "spark-catalyst" % testSparkVersion % "provided, test" classifier "tests"
->>>>>>> fd077ff1
       // "org.apache.spark" %% "spark-hive" % testSparkVersion % "provided, test"
     ),
 
