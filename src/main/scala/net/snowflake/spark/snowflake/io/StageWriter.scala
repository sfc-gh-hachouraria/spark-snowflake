--- conflicted
+++ resolved
@@ -295,18 +295,6 @@
     val formatString =
       format match {
         case SupportedFormat.CSV =>
-<<<<<<< HEAD
-          s"""
-             |FILE_FORMAT = (
-             |    TYPE=CSV
-             |    FIELD_DELIMITER='|'
-             |    NULL_IF=()
-             |    FIELD_OPTIONALLY_ENCLOSED_BY='"'
-             |    TIMESTAMP_FORMAT='TZHTZM YYYY-MM-DD HH24:MI:SS.FF3'
-             |    DATE_FORMAT='TZHTZM YYYY-MM-DD HH24:MI:SS.FF3'
-             |  )
-           """.stripMargin
-=======
           ConstantString(
             s"""
                |FILE_FORMAT = (
@@ -315,9 +303,9 @@
                |    NULL_IF=()
                |    FIELD_OPTIONALLY_ENCLOSED_BY='"'
                |    TIMESTAMP_FORMAT='TZHTZM YYYY-MM-DD HH24:MI:SS.FF3'
+               |    DATE_FORMAT='TZHTZM YYYY-MM-DD HH24:MI:SS.FF3'
                |  )
            """.stripMargin) !
->>>>>>> b7b53970
         case SupportedFormat.JSON =>
           ConstantString(
             s"""
